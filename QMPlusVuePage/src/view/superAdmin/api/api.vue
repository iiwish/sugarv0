--- conflicted
+++ resolved
@@ -19,14 +19,13 @@
       <el-table-column label="api分组" min-width="150" prop="group"></el-table-column>
       <el-table-column label="api简介" min-width="150" prop="description"></el-table-column>
       <el-table-column label="请求" min-width="150" prop="method">
-       
         <template slot-scope="scope">
           <div>
             {{scope.row.method}}
             <el-tag
               :key="scope.row.methodFiletr"
               :type="scope.row.method|tagTypeFiletr"
-               size="mini" 
+               size="mini"
               effect="dark">
               {{scope.row.method|methodFiletr}}
             </el-tag>
@@ -139,10 +138,7 @@
       type: ''
     }
   },
-  created(){
-  },
   methods: {
-
     //条件搜索前端看此方法
     onSubmit() {
       this.page = 1
@@ -256,12 +252,10 @@
     float: right;
   }
 }
-<<<<<<< HEAD
+.el-tag--mini{
+  margin-left: 5px;
+}
 .warning {
     color: #DC143C;
-=======
-.el-tag--mini{
-  margin-left: 5px;
->>>>>>> 96d3334e
 }
 </style>