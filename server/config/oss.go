--- conflicted
+++ resolved
@@ -14,14 +14,14 @@
 	UseCdnDomains bool   `mapstructure:"use-cdn-domains" json:"useCdnDomains" yaml:"use-cdn-domains"`
 }
 
-<<<<<<< HEAD
+
 type AliyunOSS struct {
 	Endpoint        string `mapstructure:"endpoint" json:"endpoint" yaml:"endpoint"`
 	AccessKeyId     string `mapstructure:"access-key-id" json:"accessKeyId" yaml:"access-key-id"`
 	AccessKeySecret string `mapstructure:"access-key-secret" json:"accessKeySecret" yaml:"access-key-secret"`
 	BucketName      string `mapstructure:"bucket-name" json:"bucketName" yaml:"bucket-name"`
 	BucketUrl       string `mapstructure:"bucket-url" json:"bucketUrl" yaml:"bucket-url"`
-=======
+
 type TencentCOS struct {
 	Bucket     string `mapstructure:"bucket" json:"bucket" yaml:"bucket"`
 	Region     string `mapstructure:"region" json:"region" yaml:"region"`
@@ -29,5 +29,5 @@
 	SecretKey  string `mapstructure:"secret-key" json:"secretKey" yaml:"secret-key"`
 	BaseURL    string `mapstructure:"base-url" json:"baseURL" yaml:"base-url"`
 	PathPrefix string `mapstructure:"path-prefix" json:"pathPrefix" yaml:"path-prefix"`
->>>>>>> bca54282
+
 }