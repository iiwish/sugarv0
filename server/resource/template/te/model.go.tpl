--- conflicted
+++ resolved
@@ -6,11 +6,6 @@
 )
 
 type {{.StructName}} struct {
-<<<<<<< HEAD
-	gorm.Model{{range .Fields}}
-	{{.FieldName}} {{.FieldType}} `json:"{{.FieldJson}}"{{if .ColumnName}} gorm:"column:{{.ColumnName}}"{{end}}`{{ end }}
-=======
       gorm.Model {{range .Fields}}
       {{.FieldName}}  {{.FieldType}} `json:"{{.FieldJson}}" form:"{{.FieldJson}}" {{if .ColumnName}} gorm:"column:{{.ColumnName}}"{{end}}`{{ end }}
->>>>>>> 518bdba5
 }