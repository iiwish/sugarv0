package core

import (
	"flag"
	"fmt"
	"os"
	"path/filepath"
	"time"

	"github.com/songzhibin97/gkit/cache/local_cache"

	"github.com/flipped-aurora/gin-vue-admin/server/global"
	_ "github.com/flipped-aurora/gin-vue-admin/server/packfile"
	"github.com/flipped-aurora/gin-vue-admin/server/utils"

	"github.com/fsnotify/fsnotify"
	"github.com/spf13/viper"
)

func Viper(path ...string) *viper.Viper {
	var config string
	if len(path) == 0 {
		flag.StringVar(&config, "c", "", "choose config file.")
		flag.Parse()
		if config == "" { // 优先级: 命令行 > 环境变量 > 默认值
			if configEnv := os.Getenv(utils.ConfigEnv); configEnv == "" {
				config = utils.ConfigFile
				fmt.Printf("您正在使用config的默认值,config的路径为%v\n", utils.ConfigFile)
			} else {
				config = configEnv
				fmt.Printf("您正在使用GVA_CONFIG环境变量,config的路径为%v\n", config)
			}
		} else {
			fmt.Printf("您正在使用命令行的-c参数传递的值,config的路径为%v\n", config)
		}
	} else {
		config = path[0]
		fmt.Printf("您正在使用func Viper()传递的值,config的路径为%v\n", config)
	}

	v := viper.New()
	v.SetConfigFile(config)
	v.SetConfigType("yaml")
	err := v.ReadInConfig()
	if err != nil {
		panic(fmt.Errorf("Fatal error config file: %s \n", err))
	}
	v.WatchConfig()

	v.OnConfigChange(func(e fsnotify.Event) {
		fmt.Println("config file changed:", e.Name)
		if err = v.Unmarshal(&global.GVA_CONFIG); err != nil {
			fmt.Println(err)
		}
	})
	if err := v.Unmarshal(&global.GVA_CONFIG); err != nil {
		fmt.Println(err)
	}
	global.GVA_CONFIG.AutoCode.Root, _ = filepath.Abs("..")
	global.BlackCache = local_cache.NewCache(
<<<<<<< HEAD
		local_cache.SetDefaultExpire(time.Second * time.Duration(global.GVA_CONFIG.JWT.ExpiresTime)))
=======
		local_cache.SetDefaultExpire(time.Duration(global.GVA_CONFIG.JWT.ExpiresTime)))

>>>>>>> 4a1a2946
	return v
}<|MERGE_RESOLUTION|>--- conflicted
+++ resolved
@@ -49,7 +49,7 @@
 
 	v.OnConfigChange(func(e fsnotify.Event) {
 		fmt.Println("config file changed:", e.Name)
-		if err = v.Unmarshal(&global.GVA_CONFIG); err != nil {
+		if err := v.Unmarshal(&global.GVA_CONFIG); err != nil {
 			fmt.Println(err)
 		}
 	})
@@ -58,11 +58,7 @@
 	}
 	global.GVA_CONFIG.AutoCode.Root, _ = filepath.Abs("..")
 	global.BlackCache = local_cache.NewCache(
-<<<<<<< HEAD
-		local_cache.SetDefaultExpire(time.Second * time.Duration(global.GVA_CONFIG.JWT.ExpiresTime)))
-=======
-		local_cache.SetDefaultExpire(time.Duration(global.GVA_CONFIG.JWT.ExpiresTime)))
-
->>>>>>> 4a1a2946
+		local_cache.SetDefaultExpire(time.Second * time.Duration(global.GVA_CONFIG.JWT.ExpiresTime))
+		)
 	return v
 }