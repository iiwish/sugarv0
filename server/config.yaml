--- conflicted
+++ resolved
@@ -78,7 +78,7 @@
   secret-key: 'pgdbqEsf7ooZh7W3xokP833h3dZ_VecFXPDeG5JY'
   use-cdn-domains: false
 
-<<<<<<< HEAD
+
 # aliyun oss configuration
 aliyun-oss:
   endpoint: 'yourEndpoint'
@@ -86,7 +86,7 @@
   access-key-secret: 'yourAccessKeySecret'
   bucket-name: 'yourBucketName'
   bucket-url: 'yourBucketUrl'
-=======
+
 # tencent cos configuration
 tencent-cos:
   bucket: 'xxxxx-10005608'
@@ -95,7 +95,6 @@
   secret-key: 'xxxxxxxx'
   base-url: 'https://gin.vue.admin'
   path-prefix: 'gin-vue-admin'
->>>>>>> bca54282
 
 # excel configuration
 excel:
