--- conflicted
+++ resolved
@@ -547,61 +547,6 @@
       authorityId:
         description: 角色ID
         type: string
-<<<<<<< HEAD
-    type: object
-  request.SetUserAuthorities:
-    properties:
-      authorityIds:
-        description: 角色ID
-        items:
-          type: string
-        type: array
-      id:
-        type: integer
-    type: object
-  request.SysAutoHistory:
-    properties:
-      page:
-        description: 页码
-        type: integer
-      pageSize:
-        description: 每页大小
-        type: integer
-    type: object
-  request.SysDictionaryDetailSearch:
-    properties:
-      createdAt:
-        description: 创建时间
-        type: string
-      id:
-        description: 主键ID
-        type: integer
-      label:
-        description: 展示值
-        type: string
-      page:
-        description: 页码
-        type: integer
-      pageSize:
-        description: 每页大小
-        type: integer
-      sort:
-        description: 排序标记
-        type: integer
-      status:
-        description: 启用状态
-        type: boolean
-      sysDictionaryID:
-        description: 关联标记
-        type: integer
-      updatedAt:
-        description: 更新时间
-        type: string
-      value:
-        description: 字典值
-        type: integer
-=======
->>>>>>> 197cf212
     type: object
   request.SetUserAuthorities:
     properties:
