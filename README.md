--- conflicted
+++ resolved
@@ -222,17 +222,10 @@
 |  ----  | ----  | ----  |
 | [@piexlmax](https://github.com/piexlmax)  | 项目发起者 | 蒋 |
 | [@krank666](https://github.com/krank666)  | 前端开发 | 尹 |
-<<<<<<< HEAD
 | [@1319612909](https://github.com/1319612909)  | 前端UI开发 |  杜 |
 | [@granty1](https://github.com/granty1)  | 后台开发 | 印 |
 | [@Ruio9244](https://github.com/Ruio9244)  | 全栈开发 | 严 |
 | [@chen-chen-up](https://github.com/chen-chen-up)  | 新手开发 | 宋 |
-=======
-| [@1319612909](https://github.com/1319612909)  | 前端开发 |  杜 |
-| [@granty1](https://github.com/granty1)  | 后台开发 | 印 |
-| [@Ruio9244](https://github.com/Ruio9244)  | 全栈开发 | 严 |
-| [@chen-chen-up](https://github.com/chen-chen-up)  | 新手 | 宋 |
->>>>>>> f538e7b9
 
 ## 15. 更新日志
 
@@ -243,12 +236,8 @@
 |2020/02/21| 修改了casbin的自定义鉴权方法，使其完全支持RESTFUL的/:params以及?query= 的接口模式 |
 |2020/03/17| 增加了验证码功能 使用了 [@dchest/captcha](https://github.com/dchest/captcha)库 |
 |2020/03/30| 代码生成器开发完成 表单生成器开发完成 使用了[@form-generator](https://github.com/JakHuang/form-generator) 库 |
-<<<<<<< HEAD
 |2020/04/01| 增加前端历史页签功能，增加（修改）条件查询示例，前端背景色调修改为白色 如不需要此功能可以在 view\/layout\/index\/   屏蔽HistoryComponent 背景色调 为本页260行 &.el-main 的background |
 |2020/04/04| 启动2.x版本，项目文档规范化，日志功能改造，方法增加英文注释|
-=======
-|2020/04/01| 增加前端历史页签功能，增加（修改）条件查询示例，前端背景色调修改为白色 如不需要此功能可以在 view\/layout\/index\/   屏蔽HistoryComponent 背景色调 为本页 &.el-main 的background |
->>>>>>> f538e7b9
 
 ## 16. golang基础教学视频录制中...
 ---
@@ -260,8 +249,4 @@
 
 |  支付宝   | 微信  |
 |  :---:  | :---: |
-<<<<<<< HEAD
-| ![markdown](http://qmplusimg.henrongyi.top/zfb.png "支付宝") |  ![markdown](http://qmplusimg.henrongyi.top/wxzf.png "微信") |
-=======
-| ![markdown](http://qmplusimg.henrongyi.top/zfb.png "支付宝") |  ![markdown](http://qmplusimg.henrongyi.top/wxzf.png "微信") |
->>>>>>> f538e7b9
+| ![markdown](http://qmplusimg.henrongyi.top/zfb.png "支付宝") |  ![markdown](http://qmplusimg.henrongyi.top/wxzf.png "微信") |