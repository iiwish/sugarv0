<template>
  <div>
    <div class="gva-search-box">
      <el-form ref="searchForm" :inline="true" :model="searchInfo">
        <el-form-item label="路径">
          <el-input v-model="searchInfo.path" placeholder="路径" />
        </el-form-item>
        <el-form-item label="描述">
          <el-input v-model="searchInfo.description" placeholder="描述" />
        </el-form-item>
        <el-form-item label="API组">
          <el-input v-model="searchInfo.apiGroup" placeholder="api组" />
        </el-form-item>
        <el-form-item label="请求">
          <el-select v-model="searchInfo.method" clearable placeholder="请选择">
            <el-option
              v-for="item in methodOptions"
              :key="item.value"
              :label="`${item.label}(${item.value})`"
              :value="item.value"
            />
          </el-select>
        </el-form-item>
        <el-form-item>
          <el-button size="mini" type="primary" icon="el-icon-search" @click="onSubmit">查询</el-button>
          <el-button size="mini" icon="el-icon-refresh" @click="onReset">重置</el-button>
        </el-form-item>
      </el-form>
    </div>
    <div class="gva-table-box">
      <div class="gva-btn-list">
        <el-button size="mini" type="primary" icon="el-icon-plus" @click="openDialog('addApi')">新增</el-button>
        <el-popover v-model:visible="deleteVisible" placement="top" width="160">
          <p>确定要删除吗？</p>
          <div style="text-align: right; margin: 0">
            <el-button size="mini" type="text" @click="deleteVisible = false">取消</el-button>
            <el-button size="mini" type="primary" @click="onDelete">确定</el-button>
          </div>
          <template #reference>
            <el-button
              icon="el-icon-delete"
              size="mini"
              style="margin-left: 10px;"
              :disabled="showTableHeadDelbtn"
            >删除</el-button>
          </template>
        </el-popover>
      </div>
<<<<<<< HEAD
      <el-table
        :data="tableData"
        @sort-change="sortChange"
        @selection-change="handleSelectionChange"
      >
        <el-table-column type="selection" width="55" />
        <el-table-column label="id" min-width="60" prop="ID" sortable="custom" />
        <el-table-column label="API路径" min-width="150" prop="path" sortable="custom" />
        <el-table-column label="API分组" min-width="150" prop="apiGroup" sortable="custom" />
        <el-table-column label="API简介" min-width="150" prop="description" sortable="custom" />
        <el-table-column label="请求" min-width="150" prop="method" sortable="custom">
=======
      <el-table :data="tableData" @sort-change="sortChange" @selection-change="handleSelectionChange">
        <el-table-column
          type="selection"
          width="55"
        />
        <el-table-column align="center" label="id" min-width="60" prop="ID" sortable="custom" />
        <el-table-column align="center" label="API路径" min-width="150" prop="path" sortable="custom" />
        <el-table-column align="center" label="API分组" min-width="150" prop="apiGroup" sortable="custom" />
        <el-table-column align="center" label="API简介" min-width="150" prop="description" sortable="custom" />
        <el-table-column align="center" label="请求" min-width="150" prop="method" sortable="custom">
>>>>>>> c3480b3c
          <template #default="scope">
            <div>{{ scope.row.method }} / {{ methodFiletr(scope.row.method) }}</div>
          </template>
        </el-table-column>

        <el-table-column align="center" fixed="right" label="操作" width="200">
          <template #default="scope">
            <el-button icon="el-icon-edit" size="small" type="text" @click="editApi(scope.row)">编辑</el-button>
            <el-popconfirm
              confirmButtonText="好的"
              cancelButtonText="不用了"
              icon="el-icon-info"
              iconColor="red"
              title="你确定要删除吗？"
              @confirm="deleteApi(scope.row)"
            >
              <template #reference>
                <el-button icon="el-icon-delete" size="small" type="text">删除</el-button>
              </template>
            </el-popconfirm>
          </template>
        </el-table-column>
      </el-table>
      <div class="gva-pagination">
        <el-pagination
          :current-page="page"
          :page-size="pageSize"
          :page-sizes="[10, 30, 50, 100]"
          :total="total"
          layout="total, sizes, prev, pager, next, jumper"
          @current-change="handleCurrentChange"
          @size-change="handleSizeChange"
        />
      </div>
    </div>

    <el-dialog v-model="dialogFormVisible" :before-close="closeDialog" :title="dialogTitle">
      <warning-bar title="新增API，需要在角色管理内篇日志权限才可使用" />
      <el-form ref="apiForm" :model="form" :rules="rules" label-width="120px">
        <el-form-item label="路径" prop="path">
          <el-input v-model="form.path" autocomplete="off" />
        </el-form-item>
        <el-form-item label="请求" prop="method">
          <el-select v-model="form.method" placeholder="请选择" style="width:100%">
            <el-option
              v-for="item in methodOptions"
              :key="item.value"
              :label="`${item.label}(${item.value})`"
              :value="item.value"
            />
          </el-select>
        </el-form-item>
        <el-form-item label="api分组" prop="apiGroup">
          <el-input v-model="form.apiGroup" autocomplete="off" />
        </el-form-item>
        <el-form-item label="api简介" prop="description">
          <el-input v-model="form.description" autocomplete="off" />
        </el-form-item>
      </el-form>
      <template #footer>
        <div class="dialog-footer">
          <el-button size="small" @click="closeDialog">取 消</el-button>
          <el-button size="small" type="primary" @click="enterDialog">确 定</el-button>
        </div>
      </template>
    </el-dialog>
  </div>
</template>

<script>
// 获取列表内容封装在mixins内部  getTableData方法 初始化已封装完成 条件搜索时候 请把条件安好后台定制的结构体字段 放到 this.searchInfo 中即可实现条件搜索

import {
  getApiById,
  getApiList,
  createApi,
  updateApi,
  deleteApi,
  deleteApisByIds
} from '@/api/api'
import infoList from '@/mixins/infoList'
import { toSQLLine } from '@/utils/stringFun'
import warningBar from '@/components/warningBar/warningBar.vue'
const methodOptions = [
  {
    value: 'POST',
    label: '创建',
    type: 'success'
  },
  {
    value: 'GET',
    label: '查看',
    type: ''
  },
  {
    value: 'PUT',
    label: '更新',
    type: 'warning'
  },
  {
    value: 'DELETE',
    label: '删除',
    type: 'danger'
  }
]

export default {
  name: 'Api',
  components: {
    warningBar
  },
  mixins: [infoList],
  data() {
    return {
      deleteVisible: false,
      listApi: getApiList,
      dialogFormVisible: false,
      dialogTitle: '新增Api',
      apis: [],
      form: {
        path: '',
        apiGroup: '',
        method: '',
        description: ''
      },
      methodOptions: methodOptions,
      type: '',
      rules: {
        path: [{ required: true, message: '请输入api路径', trigger: 'blur' }],
        apiGroup: [
          { required: true, message: '请输入组名称', trigger: 'blur' }
        ],
        method: [
          { required: true, message: '请选择请求方式', trigger: 'blur' }
        ],
        description: [
          { required: true, message: '请输入api介绍', trigger: 'blur' }
        ]
      },
      showTableHeadDelbtn: true
    }
  },
  created() {
    this.getTableData()
  },
  methods: {
    methodFiletr(value) {
      const target = methodOptions.filter(item => item.value === value)[0]
      return target && `${target.label}`
    },
    tagTypeFiletr(value) {
      const target = methodOptions.filter(item => item.value === value)[0]
      return target && `${target.type}`
    },
    //  选中api
    handleSelectionChange(val) {
      if (val.length) {
        this.showTableHeadDelbtn = false
      } else {
        this.showTableHeadDelbtn = true
      }
      this.apis = val
    },
    async onDelete() {
      const ids = this.apis.map(item => item.ID)
      const res = await deleteApisByIds({ ids })
      if (res.code === 0) {
        this.$message({
          type: 'success',
          message: res.msg
        })
        if (this.tableData.length === ids.length && this.page > 1) {
          this.page--
        }
        this.deleteVisible = false
        this.getTableData()
      }
    },
    // 排序
    sortChange({ prop, order }) {
      if (prop) {
        this.searchInfo.orderKey = toSQLLine(prop)
        this.searchInfo.desc = order === 'descending'
      }
      this.getTableData()
    },
    onReset() {
      this.searchInfo = {}
    },
    // 条件搜索前端看此方法
    onSubmit() {
      this.page = 1
      this.pageSize = 10
      this.getTableData()
    },
    initForm() {
      this.$refs.apiForm.resetFields()
      this.form = {
        path: '',
        apiGroup: '',
        method: '',
        description: ''
      }
    },
    closeDialog() {
      this.initForm()
      this.dialogFormVisible = false
    },
    openDialog(type) {
      switch (type) {
        case 'addApi':
          this.dialogTitle = '新增Api'
          break
        case 'edit':
          this.dialogTitle = '编辑Api'
          break
        default:
          break
      }
      this.type = type
      this.dialogFormVisible = true
    },
    async editApi(row) {
      const res = await getApiById({ id: row.ID })
      this.form = res.data.api
      this.openDialog('edit')
    },
    async deleteApi(row) {
      const res = await deleteApi(row)
      if (res.code === 0) {
        this.$message({
          type: 'success',
          message: '删除成功!'
        })
        if (this.tableData.length === 1 && this.page > 1) {
          this.page--
        }
        this.getTableData()
      }
    },
    async enterDialog() {
      this.$refs.apiForm.validate(async valid => {
        if (valid) {
          switch (this.type) {
            case 'addApi':
              {
                const res = await createApi(this.form)
                if (res.code === 0) {
                  this.$message({
                    type: 'success',
                    message: '添加成功',
                    showClose: true
                  })
                }
                this.getTableData()
                this.closeDialog()
              }

              break
            case 'edit':
              {
                const res = await updateApi(this.form)
                if (res.code === 0) {
                  this.$message({
                    type: 'success',
                    message: '编辑成功',
                    showClose: true
                  })
                }
                this.getTableData()
                this.closeDialog()
              }
              break
            default:
              // eslint-disable-next-line no-lone-blocks
              {
                this.$message({
                  type: 'error',
                  message: '未知操作',
                  showClose: true
                })
              }
              break
          }
        }
      })
    }
  }
}
</script>

<style scoped lang="scss">
.button-box {
  padding: 10px 20px;
  .el-button {
    float: right;
  }
}
.warning {
  color: #dc143c;
}
</style><|MERGE_RESOLUTION|>--- conflicted
+++ resolved
@@ -46,19 +46,6 @@
           </template>
         </el-popover>
       </div>
-<<<<<<< HEAD
-      <el-table
-        :data="tableData"
-        @sort-change="sortChange"
-        @selection-change="handleSelectionChange"
-      >
-        <el-table-column type="selection" width="55" />
-        <el-table-column label="id" min-width="60" prop="ID" sortable="custom" />
-        <el-table-column label="API路径" min-width="150" prop="path" sortable="custom" />
-        <el-table-column label="API分组" min-width="150" prop="apiGroup" sortable="custom" />
-        <el-table-column label="API简介" min-width="150" prop="description" sortable="custom" />
-        <el-table-column label="请求" min-width="150" prop="method" sortable="custom">
-=======
       <el-table :data="tableData" @sort-change="sortChange" @selection-change="handleSelectionChange">
         <el-table-column
           type="selection"
@@ -69,7 +56,6 @@
         <el-table-column align="center" label="API分组" min-width="150" prop="apiGroup" sortable="custom" />
         <el-table-column align="center" label="API简介" min-width="150" prop="description" sortable="custom" />
         <el-table-column align="center" label="请求" min-width="150" prop="method" sortable="custom">
->>>>>>> c3480b3c
           <template #default="scope">
             <div>{{ scope.row.method }} / {{ methodFiletr(scope.row.method) }}</div>
           </template>
