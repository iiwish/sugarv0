--- conflicted
+++ resolved
@@ -16,13 +16,7 @@
         :tab="item"
         class="gva-tab"
       >
-<<<<<<< HEAD
-        <template #label>
-          <span :style="{color: activeValue===name(item)?activeColor:'#333'}"><i class="dot" :style="{backgroundColor:activeValue===name(item)?activeColor:'#ddd'}" /> {{ item.meta.title }}</span>
-        </template>
-=======
-        <span slot="label" :style="{color: activeValue===name(item)?activeColor:'#333'}"><i class="dot" :style="{ backgroundColor:activeValue===name(item)?activeColor:'#ddd'}" /> {{ item.meta.title }}</span>
->>>>>>> 2c5b9909
+<span slot="label" :style="{color: activeValue===name(item)?activeColor:'#333'}"><i class="dot" :style="{ backgroundColor:activeValue===name(item)?activeColor:'#ddd'}" /> {{ item.meta.title }}</span>
       </el-tab-pane>
     </el-tabs>
 
