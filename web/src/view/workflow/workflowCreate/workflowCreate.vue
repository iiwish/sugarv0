<template>
  <div>
    <el-button size="small" style="float:right;margin-top:6px;margin-right:6px;" @click="saveXML">导出XML</el-button>
    <el-button size="small" style="float:right;margin-top:6px;margin-right:6px;" @click="saveImg">导出图片</el-button>
    <el-button size="small" style="float:right;margin-top:6px;margin-right:6px;" @click="save">保存流程</el-button>
    <gva-wfd ref="wfd" :data="demoData" :height="600" :users="users" :authorities="authorities" :groups="groups" :categorys="categorys" :lang="lang" />
  </div>
</template>
<script>


import gvaWfd from '@/components/gva-wfd'
import   {getUserList}     from '@/api/user'
import   {getAuthorityList}     from '@/api/authority'
export default {
  name: 'Workflow',
  components:{
    gvaWfd
  },
  data () {
    return {
      lang: "zh",
      demoData: {"nodes":[{"clazz":"start","label":"发起请假","type":"start-node","shape":"start-node","x":110,"y":195,"id":"start1603681292875","style":{}},{"clazz":"parallelGateway","label":"会签","type":"parallel-gateway-node","shape":"parallel-gateway-node","x":228,"y":195,"id":"parallelGateway1603681296419","style":{}},{"clazz":"userTask","label":"审批人1","type":"user-task-node","shape":"user-task-node","x":372,"y":84,"id":"userTask1603681299962","style":{},"assignValue":1,"assignType":"user"},{"clazz":"userTask","label":"审批人2","type":"user-task-node","shape":"user-task-node","x":370,"y":321,"id":"userTask1603681302372","style":{},"assignValue":2,"assignType":"user"},{"clazz":"parallelGateway","label":"会签结果检测","type":"parallel-gateway-node","shape":"parallel-gateway-node","x":519,"y":195,"id":"parallelGateway1603681338222","style":{}},{"clazz":"end","label":"请假失败","type":"end-node","shape":"end-node","x":704,"y":317,"id":"end1603681358043","style":{}},{"clazz":"end","label":"请假成功","type":"end-node","shape":"end-node","x":706.5,"y":55.5,"id":"end1603681360882","style":{}}],"edges":[{"id":"flow1603681320738","clazz":"flow","source":"parallelGateway1603681296419","target":"userTask1603681299962","sourceAnchor":0,"targetAnchor":3,"shape":"flow-polyline-round","style":{},"startPoint":{"x":228,"y":169,"index":0},"endPoint":{"x":321.5,"y":84,"index":3}},{"id":"flow1603681321969","clazz":"flow","source":"parallelGateway1603681296419","target":"userTask1603681302372","sourceAnchor":2,"targetAnchor":3,"shape":"flow-polyline-round","style":{},"startPoint":{"x":228,"y":221,"index":2},"endPoint":{"x":319.5,"y":321,"index":3}},{"id":"flow1603681323274","clazz":"flow","source":"start1603681292875","target":"parallelGateway1603681296419","sourceAnchor":1,"targetAnchor":3,"shape":"flow-polyline-round","style":{},"startPoint":{"x":138,"y":195,"index":1},"endPoint":{"x":202,"y":195,"index":3},"label":"发起","conditionExpression":"complete"},{"id":"flow1603681341777","clazz":"flow","source":"userTask1603681299962","target":"parallelGateway1603681338222","sourceAnchor":1,"targetAnchor":3,"shape":"flow-polyline-round","style":{},"startPoint":{"x":422.5,"y":84,"index":1},"endPoint":{"x":493,"y":195,"index":3}},{"id":"flow1603681343425","clazz":"flow","source":"userTask1603681302372","target":"parallelGateway1603681338222","sourceAnchor":1,"targetAnchor":3,"shape":"flow-polyline-round","style":{},"startPoint":{"x":420.5,"y":321,"index":1},"endPoint":{"x":493,"y":195,"index":3}},{"id":"flow1603681362913","clazz":"flow","source":"parallelGateway1603681338222","target":"end1603681360882","sourceAnchor":0,"targetAnchor":2,"shape":"flow-polyline-round","style":{},"startPoint":{"x":519,"y":169,"index":0},"endPoint":{"x":678.5,"y":55.5,"index":2},"conditionExpression":"complete","label":"所有人同意"},{"id":"flow1603681392729","clazz":"flow","source":"parallelGateway1603681338222","target":"end1603681358043","sourceAnchor":2,"targetAnchor":2,"shape":"flow-polyline-round","style":{},"startPoint":{"x":519,"y":221,"index":2},"endPoint":{"x":676,"y":317,"index":2},"conditionExpression":"reject","label":"任何一人拒绝"}],"combos":[],"groups":[]},
      users: [],
      authorities:[],
      groups: [{id:'1',name:'组1'},{id:'2',name:'组2'},{id:'3',name:'组3'}],
      categorys:[{id:'1',name:'分类1'},{id:'2',name:'分类2'},{id:'3',name:'分类3'},{id:'4',分组:'分组4'}]
    }
  },
  methods:{
    save(){
<<<<<<< HEAD
      console.log(this.$refs['wfd'].graph.save())
      console.log(this.$refs['wfd'].processModel)
=======
      console.log(JSON.stringify(this.$refs['wfd'].graph.save()))
>>>>>>> 10b009bb
    },
    saveXML(){
      console.log(this.$refs['wfd'].graph.saveXML())
    },
    saveImg(){
      console.log(this.$refs['wfd'].graph.saveImg())
    }
  },
  async created(){
   const userRes = await getUserList({page:1,pageSize:9999999})
   if(userRes.code == 0){
     userRes.data.list.map(item=>{
       this.users.push({id:item.ID,name:item.nickName})
     })
   }
   const authorityRes = await getAuthorityList({page:1,pageSize:9999999})
   if(authorityRes.code == 0){
     authorityRes.data.list.map(item=>{
       this.authorities.push({id:item.authorityId,name:item.authorityName})
     })
   }
  },
}
</script><|MERGE_RESOLUTION|>--- conflicted
+++ resolved
@@ -29,12 +29,9 @@
   },
   methods:{
     save(){
-<<<<<<< HEAD
       console.log(this.$refs['wfd'].graph.save())
       console.log(this.$refs['wfd'].processModel)
-=======
       console.log(JSON.stringify(this.$refs['wfd'].graph.save()))
->>>>>>> 10b009bb
     },
     saveXML(){
       console.log(this.$refs['wfd'].graph.saveXML())
