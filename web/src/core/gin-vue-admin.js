--- conflicted
+++ resolved
@@ -11,10 +11,7 @@
 // 路由守卫
 import Bus from '@/utils/bus'
 // 加载网站配置文件夹
-<<<<<<< HEAD
-=======
 import '../style/element_visiable.scss' // 导入主题色配置
->>>>>>> 9f5b59c4
 import config from './config'
 Vue.prototype.$GIN_VUE_ADMIN = config
 Vue.use(Bus)
