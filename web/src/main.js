--- conflicted
+++ resolved
@@ -142,14 +142,6 @@
     store
 }).$mount('#app')
 
-<<<<<<< HEAD
-//引入echarts
-import echarts from 'echarts'
-import buildConfig from '../build.config';
-Vue.prototype.$echarts = echarts;
-=======
->>>>>>> 0df2b3ea
-
 console.log(`
        欢迎使用 Gin-Vue-Admin
        当前版本:V2.4.0
